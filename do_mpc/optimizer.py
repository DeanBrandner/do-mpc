#
#   This file is part of do-mpc
#
#   do-mpc: An environment for the easy, modular and efficient implementation of
#        robust nonlinear model predictive control
#
#   Copyright (c) 2014-2019 Sergio Lucia, Alexandru Tatulea-Codrean
#                        TU Dortmund. All rights reserved
#
#   do-mpc is free software: you can redistribute it and/or modify
#   it under the terms of the GNU Lesser General Public License as
#   published by the Free Software Foundation, either version 3
#   of the License, or (at your option) any later version.
#
#   do-mpc is distributed in the hope that it will be useful,
#   but WITHOUT ANY WARRANTY; without even the implied warranty of
#   MERCHANTABILITY or FITNESS FOR A PARTICULAR PURPOSE.  See the
#   GNU Lesser General Public License for more details.
#
#   You should have received a copy of the GNU General Public License
#   along with do-mpc.  If not, see <http://www.gnu.org/licenses/>.

"""
Shared tools for optimization-based estimation (MHE) and control (MPC).
"""
import numpy as np
import casadi.tools as castools
import pdb
import do_mpc
<<<<<<< HEAD
import subprocess

=======
from typing import Union,Callable
import os
import subprocess
>>>>>>> 5155b89a

class Optimizer:
    """The base clase for the optimization based state estimation (MHE) and predictive controller (MPC).
    This class establishes the jointly used attributes, methods and properties.

    Warnings:
        The ``Optimizer`` base class can not be used independently.
    """
    def __init__(self):
        assert 'model' in self.__dict__.keys(), 'Cannot initialize the optimizer before assigning the model to the current class instance.'

        # Initialize structures for bounds, scaling, initial values by calling the symbolic structures defined in the model
        # with the default numerical value.
        # This returns an identical numerical structure with all values set to the passed value.

        self.flags = {
            'prepare_nlp': False,
            'setup': False,
            'initial_run': False,
        }

        self._x_lb = self.model._x(-np.inf)
        self._x_ub = self.model._x(np.inf)

        self._u_lb = self.model._u(-np.inf)
        self._u_ub = self.model._u(np.inf)

        self._z_lb = self.model._z(-np.inf)
        self._z_ub = self.model._z(np.inf)

        self._x_scaling = self.model._x(1.0)
        self._u_scaling = self.model._u(1.0)
        self._z_scaling = self.model._z(1.0)
        self._p_scaling = self.model._p(1.0) # only meaningful for MHE.

        # Dummy variables for bounds of all optimization variables
        self._lb_opt_x = None
        self._ub_opt_x = None

        # Lists for further non-linear constraints (optional). Constraints are formulated as cons < ub
        self.nl_cons_list = [
            {'expr_name': 'default', 'expr': castools.DM([]), 'ub': castools.DM([])}
        ]
        self.slack_vars_list = [
            {'slack_name': 'default', 'shape':0, 'ub': castools.DM([]), 'penalty': 0}
        ]
        self.slack_cost = 0

    @property
    def nlp_obj(self):
        """Query and modify (symbolically) the NLP objective function.
        Use the variables in :py:attr:`opt_x` and :py:attr:`opt_p`.

        It is advised to add to the current objective, e.g.:

        ::

            mpc.prepare_nlp()
            # Modify the objective
            mpc.nlp_obj += sum1(vertcat(*mpc.opt_x['_x', -1, 0])**2)
            # Finish creating the NLP
            mpc.create_nlp()

        See the documentation of :py:attr:`opt_x` and :py:attr:`opt_p` on how to query these attributes.

        Warnings:
            This is a VERY low level feature and should be used with extreme caution.
            It is easy to break the code.

            Be especially careful NOT to accidentially overwrite the default objective.

        Note:
            Modifications must be done after calling :py:meth:`prepare_nlp`
            and before calling :py:meth:`create_nlp`
        """
        assert self.flags['prepare_nlp'], 'Cannot query attribute prior to calling MPC.prepare_nlp or MPC.setup'
        return self._nlp_obj

    @nlp_obj.setter
    def nlp_obj(self, val):
        assert self.flags['prepare_nlp'], 'Cannot query attribute prior to calling MPC.prepare_nlp or MPC.setup'
        assert not self.flags['setup'], 'Cannot change attribute after calling MPC.create_nlp or MPC.setup'
        self._nlp_obj = val

    @property
    def nlp_cons(self):
        """Query and modify (symbolically) the NLP constraints.
        Use the variables in :py:attr:`opt_x` and :py:attr:`opt_p`.

        Prior to calling :py:meth:`create_nlp` this attribute returns a list of symbolic constraints.
        After calling :py:meth:`create_nlp` this attribute returns the concatenation of this list
        and the attribute cannot be altered anymore.

        It is advised to append to the current list of :py:attr:`nlp_cons`:

        ::

            mpc.prepare_nlp()

            # Create new constraint: Input at timestep 0 and 1 must be identical.
            extra_cons = mpc.opt_x['_u', 0, 0]-mpc.opt_x['_u',1, 0]
            mpc.nlp_cons.append(
                extra_cons
            )

            # Create appropriate upper and lower bound (here they are both 0 to create an equality constraint)
            mpc.nlp_cons_lb.append(np.zeros(extra_cons.shape))
            mpc.nlp_cons_ub.append(np.zeros(extra_cons.shape))

            mpc.create_nlp()

        See the documentation of :py:attr:`opt_x` and :py:attr:`opt_p` on how to query these attributes.

        Warnings:
            This is a VERY low level feature and should be used with extreme caution.
            It is easy to break the code.

            Be especially careful NOT to accidentially overwrite the default objective.

        Note:
            Modifications must be done after calling :py:meth:`prepare_nlp`
            and before calling :py:meth:`create_nlp`
        """
        assert self.flags['prepare_nlp'], 'Cannot query attribute prior to calling MPC.prepare_nlp or MPC.setup'
        return self._nlp_cons

    @nlp_cons.setter
    def nlp_cons(self, val):
        assert self.flags['prepare_nlp'], 'Cannot query attribute prior to calling prepare_nlp or setup'
        assert not self.flags['setup'], 'Cannot change attribute after calling create_nlp or setup'
        self._nlp_cons = val


    @property
    def nlp_cons_lb(self):
        """Query and modify the lower bounds of the :py:attr:`nlp_cons`.

        Prior to calling :py:meth:`create_nlp` this attribute returns a list of lower bounds
        matching the list of constraints obtained with :py:attr:`nlp_cons`.
        After calling :py:meth:`create_nlp` this attribute returns the concatenation of this list.

        Values for lower (and upper) bounds MUST be added when adding new constraints to :py:attr:`nlp_cons`.

        Warnings:
            This is a VERY low level feature and should be used with extreme caution.
            It is easy to break the code.

        Note:
            Modifications must be done after calling :py:meth:`prepare_nlp`
        """
        assert self.flags['prepare_nlp'], 'Cannot query attribute prior to calling MPC.prepare_nlp or MPC.setup'
        return self._nlp_cons_lb

    @nlp_cons_lb.setter
    def nlp_cons_lb(self, val):
        assert self.flags['prepare_nlp'], 'Cannot query attribute prior to calling prepare_nlp or setup'
        self._nlp_cons_lb = val

    @property
    def nlp_cons_ub(self):
        """Query and modify the upper bounds of the :py:attr:`nlp_cons`.

        Prior to calling :py:meth:`create_nlp` this attribute returns a list of upper bounds
        matching the list of constraints obtained with :py:attr:`nlp_cons`.
        After calling :py:meth:`create_nlp` this attribute returns the concatenation of this list.

        Values for upper (and lower) bounds MUST be added when adding new constraints to :py:attr:`nlp_cons`.

        Warnings:
            This is a VERY low level feature and should be used with extreme caution.
            It is easy to break the code.

        Note:
            Modifications must be done after calling :py:meth:`prepare_nlp`
        """
        assert self.flags['prepare_nlp'], 'Cannot query attribute prior to calling MPC.prepare_nlp or MPC.setup'
        return self._nlp_cons_ub

    @nlp_cons_ub.setter
    def nlp_cons_ub(self, val):
        assert self.flags['prepare_nlp'], 'Cannot query attribute prior to calling prepare_nlp or setup'
        self._nlp_cons_ub = val

    @do_mpc.tools.IndexedProperty
    def lb_opt_x(self, ind):
        """Query and modify the lower bounds of all optimization variables :py:attr:`opt_x`.
        This is a more advanced method of setting bounds on optimization variables of the MPC/MHE problem.
        Users with less experience are advised to use :py:attr:`bounds` instead.

        The attribute returns a nested structure that can be indexed using powerindexing. Please refer to :py:attr:`opt_x` for more details. 

        Note:
            The attribute automatically considers the scaling variables when setting the bounds. See :py:attr:`scaling` for more details.

        Note:
            Modifications must be done after calling :py:meth:`prepare_nlp` or :py:meth:`setup` respectively.
        """
        return self._lb_opt_x[ind] 

    @lb_opt_x.setter
    def lb_opt_x(self, ind, val):
        self._lb_opt_x[ind] = val
        # Get canonical index 
        cind = self._lb_opt_x.f[ind]
        # Modify the newly set values by considering the scaling variables. This requires the canonical index.
        self._lb_opt_x.master[cind] = self._lb_opt_x.master[cind]/self.opt_x_scaling.master[cind]
        


    @do_mpc.tools.IndexedProperty
    def ub_opt_x(self, ind):
        """Query and modify the lower bounds of all optimization variables :py:attr:`opt_x`.
        This is a more advanced method of setting bounds on optimization variables of the MPC/MHE problem.
        Users with less experience are advised to use :py:attr:`bounds` instead.

        The attribute returns a nested structure that can be indexed using powerindexing. Please refer to :py:attr:`opt_x` for more details. 

        Note:
            The attribute automatically considers the scaling variables when setting the bounds. See :py:attr:`scaling` for more details.

        Note:
            Modifications must be done after calling :py:meth:`prepare_nlp` or :py:meth:`setup` respectively.
        """
        return self._ub_opt_x[ind]

    @ub_opt_x.setter
    def ub_opt_x(self, ind, val):
        self._ub_opt_x[ind] = val
        # Get canonical index
        cind = self._ub_opt_x.f[ind]
        # Modify the newly set values by considering the scaling variables. This requires the canonical index.
        self._ub_opt_x.master[cind] = self._ub_opt_x.master[cind]/self.opt_x_scaling.master[cind]


    @do_mpc.tools.IndexedProperty
    def bounds(self, ind):
        """Query and set bounds of the optimization variables.
        The :py:func:`bounds` method is an indexed property, meaning
        getting and setting this property requires an index and calls this function.
        The power index (elements are separated by commas) must contain atleast the following elements:

        ======      =================   ==========================================================
        order       index name          valid options
        ======      =================   ==========================================================
        1           bound type          ``lower`` and ``upper``
        2           variable type       ``_x``, ``_u`` and ``_z`` (and ``_p_est`` for MHE)
        3           variable name       Names defined in :py:class:`do_mpc.model.Model`.
        ======      =================   ==========================================================

        Further indices are possible (but not neccessary) when the referenced variable is a vector or matrix.

        **Example**:

        ::

            # Set with:
            optimizer.bounds['lower','_x', 'phi_1'] = -2*np.pi
            optimizer.bounds['upper','_x', 'phi_1'] = 2*np.pi

            # Query with:
            optimizer.bounds['lower','_x', 'phi_1']
        """
        assert isinstance(ind, tuple), 'Power index must include bound_type, var_type, var_name (as a tuple).'
        assert len(ind)>=3, 'Power index must include bound_type, var_type, var_name (as a tuple).'
        bound_type = ind[0]
        var_type   = ind[1]
        var_name   = ind[2:]

        err_msg = 'Invalid power index {} for bound_type. Must be from (lower, upper).'
        assert bound_type in ('lower', 'upper'), err_msg.format(bound_type)
        err_msg = 'Invalid power index {} for var_type. Must be from (_x, states, _u, inputs, _z, algebraic).'
        assert var_type in ('_x', '_u', '_z', '_p_est'), err_msg.format(var_type)

        if bound_type == 'lower':
            query = '{var_type}_{bound_type}'.format(var_type=var_type, bound_type='lb')
        elif bound_type == 'upper':
            query = '{var_type}_{bound_type}'.format(var_type=var_type, bound_type='ub')
        # query results string e.g. _x_lb, _x_ub, _u_lb, u_ub ....

        # Get the desired struct:
        var_struct = getattr(self, query)

        err_msg = 'Calling .bounds with {} is not valid. Possible keys are {}.'
        assert (var_name[0] if isinstance(var_name, tuple) else var_name) in var_struct.keys(), err_msg.format(ind, var_struct.keys())

        return var_struct[var_name]

    @bounds.setter
    def bounds(self, ind, val):
        """See Docstring for bounds getter method"""

        assert isinstance(ind, tuple), 'Power index must include bound_type, var_type, var_name (as a tuple).'
        assert len(ind)>=3, 'Power index must include bound_type, var_type, var_name (as a tuple).'
        bound_type = ind[0]
        var_type   = ind[1]
        var_name   = ind[2:]

        err_msg = 'Invalid power index {} for bound_type. Must be from (lower, upper).'
        assert bound_type in ('lower', 'upper'), err_msg.format(bound_type)
        err_msg = 'Invalid power index {} for var_type. Must be from (_x, _u, _z, _p_est).'
        assert var_type in ('_x', '_u', '_z', '_p_est'), err_msg.format(var_type)

        if bound_type == 'lower':
            query = '{var_type}_{bound_type}'.format(var_type=var_type, bound_type='lb')
        elif bound_type == 'upper':
            query = '{var_type}_{bound_type}'.format(var_type=var_type, bound_type='ub')
        # query results string e.g. _x_lb, _x_ub, _u_lb, u_ub ....

        # Get the desired struct:
        var_struct = getattr(self, query)

        err_msg = 'Calling .bounds with {} is not valid. Possible keys are {}.'
        assert (var_name[0] if isinstance(var_name, tuple) else var_name) in var_struct.keys(), err_msg.format(ind, var_struct.keys())

        # Set value on struct:
        var_struct[var_name] = val

        # Update bounds of optimization variables, if the problem is already created:
        if self.flags['prepare_nlp']:
            self._update_bounds()


    @do_mpc.tools.IndexedProperty
    def scaling(self, ind):
        """Query and set  scaling of the optimization variables.
        The :py:func:`Optimizer.scaling` method is an indexed property, meaning
        getting and setting this property requires an index and calls this function.
        The power index (elements are seperated by comas) must contain atleast the following elements:

        ======      =================   ==========================================================
        order       index name          valid options
        ======      =================   ==========================================================
        1           variable type       ``_x``, ``_u`` and ``_z`` (and ``_p_est`` for MHE)
        2           variable name       Names defined in :py:class:`do_mpc.model.Model`.
        ======      =================   ==========================================================

        Further indices are possible (but not neccessary) when the referenced variable is a vector or matrix.


        **Example**:

        ::

            # Set with:
            optimizer.scaling['_x', 'phi_1'] = 2
            optimizer.scaling['_x', 'phi_2'] = 2

            # Query with:
            optimizer.scaling['_x', 'phi_1']

        Scaling factors :math:`a` affect the MHE / MPC optimization problem. The optimization variables are scaled variables:

        .. math::

            \\bar\\phi = \\frac{\\phi}{a_{\\phi}} \\quad \\forall \\phi \\in [x, u, z, p_{\\text{est}}]

        Scaled variables are used to formulate the bounds :math:`\\bar\\phi_{lb} \\leq \\bar\\phi_{ub}`
        and for the evaluation of the ODE. For the objective function and the nonlinear constraints
        the unscaled variables are used. The algebraic equations are also not scaled.

        Note:
            Scaling the optimization problem is suggested when states and / or inputs take on values
            which differ by orders of magnitude.
        """
        assert isinstance(ind, tuple), 'Power index must include bound_type, var_type, var_name (as a tuple).'
        assert len(ind)>=2, 'Power index must include bound_type, var_type, var_name (as a tuple).'
        var_type   = ind[0]
        var_name   = ind[1:]

        err_msg = 'Invalid power index {} for var_type. Must be from (_x, states, _u, inputs, _z, algebraic).'
        assert var_type in ('_x', '_u', '_z', '_p_est'), err_msg.format(var_type)

        query = '{var_type}_scaling'.format(var_type=var_type)
        # query results string e.g. _x_scaling, _u_scaling

        # Get the desired struct:
        var_struct = getattr(self, query)

        err_msg = 'Calling .scaling with {} is not valid. Possible keys are {}.'
        assert (var_name[0] if isinstance(var_name, tuple) else var_name) in var_struct.keys(), err_msg.format(ind, var_struct.keys())

        return var_struct[var_name]


    @scaling.setter
    def scaling(self, ind, val):
        """See Docstring for scaling getter method"""
        assert not self.flags['setup'], 'Scaling can only be set before the optimization problem is created.'
        assert isinstance(ind, tuple), 'Power index must include bound_type, var_type, var_name (as a tuple).'
        assert len(ind)>=2, 'Power index must include bound_type, var_type, var_name (as a tuple).'
        var_type   = ind[0]
        var_name   = ind[1:]

        err_msg = 'Invalid power index {} for var_type. Must be from (_x, states, _u, inputs, _z, algebraic).'
        assert var_type in ('_x', '_u', '_z', '_p_est'), err_msg.format(var_type)

        query = '{var_type}_scaling'.format(var_type=var_type)
        # query results string e.g. _x_scaling, _u_scaling

        # Get the desired struct:
        var_struct = getattr(self, query)

        err_msg = 'Calling .scaling with {} is not valid. Possible keys are {}.'
        assert (var_name[0] if isinstance(var_name, tuple) else var_name) in var_struct.keys(), err_msg.format(ind, var_struct.keys())

        var_struct[var_name] = val

    def reset_history(self)->None:
        """Reset the history of the optimizer.
        All data from the :py:class:`do_mpc.data.Data` instance is removed.
        """
        self.data.init_storage()
        self._t0 = np.array([0])

    def _prepare_data(self):
        """Write optimizer meta data to data object (all params set in self.data_fields).
        If selected, initialize the container for the full solution of the optimizer.
        """
        self.data.data_fields.update({'_eps': self.n_eps})
        self.data.data_fields.update({'opt_p_num': self.n_opt_p})
        self.data.opt_p = self.opt_p

        if self.settings.store_full_solution == True:
            # Create data_field for the optimal solution.
            self.data.data_fields.update({'_opt_x_num': self.n_opt_x})
            self.data.data_fields.update({'_opt_aux_num': self.n_opt_aux})
            self.data.opt_x = self.opt_x
            # aux_struct is the struct_symSX variant of opt_aux (which is struct_SX). struct_SX cannot be unpickled (bug).
            # See: https://groups.google.com/forum/#!topic/casadi-users/dqAb4tnA2ik
            self.data.opt_aux = self.aux_struct
        if self.settings.store_lagr_multiplier == True:
            # Create data_field for the lagrange multipliers
            self.data.data_fields.update({'_lam_g_num': self.n_opt_lagr})
        if len(self.settings.store_solver_stats) > 0:
            # These are valid arguments for solver stats:
            solver_stats = ['iter_count', 'iterations', 'n_call_S', 'n_call_callback_fun',
                            'n_call_nlp_f', 'n_call_nlp_g', 'n_call_nlp_grad', 'n_call_nlp_grad_f',
                            'n_call_nlp_hess_l', 'n_call_nlp_jac_g', 'return_status', 'success', 't_proc_S',
                            't_proc_callback_fun', 't_proc_nlp_f', 't_proc_nlp_g', 't_proc_nlp_grad',
                            't_proc_nlp_grad_f', 't_proc_nlp_hess_l', 't_proc_nlp_jac_g', 't_wall_total',
                            't_wall_callback_fun', 't_wall_nlp_f', 't_wall_nlp_g', 't_wall_nlp_grad', 't_wall_nlp_grad_f',
                            't_wall_nlp_hess_l', 't_wall_nlp_jac_g']
            # Create data_field(s) for the recorded (valid) stats.
            for stat_i in self.settings.store_solver_stats:
                assert stat_i in solver_stats, 'The requested {} is not a valid solver stat and cannot be recorded. Please supply one of the following (or none): {}'.format(stat_i, solver_stats)
                self.data.data_fields.update({stat_i: 1})

        self.data.init_storage()

    def set_nl_cons(self, 
                    expr_name:str, 
                    expr:Union[castools.SX,castools.MX], 
                    ub:float=np.inf, 
                    soft_constraint:bool=False, 
                    penalty_term_cons:int=1, 
                    maximum_violation:float=np.inf)->Union[castools.SX,castools.MX]:
        """Introduce new constraint to the class. Further constraints are optional.
        Expressions must be formulated with respect to ``_x``, ``_u``, ``_z``, ``_tvp``, ``_p``.
        They are implemented as:

        .. math::

            m(x,u,z,p_{\\text{tv}}, p) \\leq m_{\\text{ub}}

        Setting the flag ``soft_constraint=True`` will introduce slack variables :math:`\\epsilon`, such that:

        .. math::

            m(x,u,z,p_{\\text{tv}}, p)-\\epsilon &\\leq m_{\\text{ub}},\\\\
            0 &\\leq \\epsilon \\leq \\epsilon_{\\text{max}},

        Slack variables are added to the cost function and multiplied with the supplied penalty term.
        This formulation makes constraints soft, meaning that a certain violation is tolerated and does not lead to infeasibility.
        Typically, high values for the penalty are suggested to avoid significant violation of the constraints.

        Args:
            expr_name: Arbitrary name for the given expression. Names are used for key word indexing.
            expr: CasADi SX or MX function depending on ``_x``, ``_u``, ``_z``, ``_tvp``, ``_p``.
            ub: Upper bound
            soft_constraint: Flag to enable soft constraint
            penalty_term_cons: Penalty term constant
            maximum_violation: Maximum violation

        Raises:
            assertion: expr_name must be str
            assertion: expr must be a casadi SX or MX type

        Returns:
            Returns the newly created expression. Expression can be used e.g. for the RHS.
        """
        assert self.flags['setup'] == False, 'Cannot call .set_expression after .setup().'
        assert isinstance(expr_name, str), 'expr_name must be str, you have: {}'.format(type(expr_name))
        assert isinstance(expr, (castools.SX, castools.MX)), 'expr must be a casadi SX or MX type, you have: {}'.format(type(expr))
        assert isinstance(ub, (int, float, np.ndarray)), 'ub must be float, int or numpy.ndarray, you have: {}'.format(type(ub))
        assert isinstance(soft_constraint, bool), 'soft_constraint must be boolean, you have: {}'.format(type(soft_constraint))

        if soft_constraint==True:
            # Add slack variable to list of slack variables:
            self.slack_vars_list.extend([
                {'slack_name': expr_name, 'shape': expr.shape, 'ub': maximum_violation, 'penalty': penalty_term_cons}
            ])

        # All operations to make the soft constraints work are in _setup_nl_cons.

        self.nl_cons_list.extend([
            {'expr_name': expr_name, 'expr': expr, 'ub' : ub}])

        return expr

    def _setup_nl_cons(self, nl_cons_input:Union[castools.SX,castools.MX])->None:
        """Private method that is called from :py:func:`do_mpc.controller.MPC.setup` or :py:func:`do_mpc.estimator.MHE.setup`.
        Afterwards no further non-linear constraints can be added with the :py:func:`Optimizer.set_nl_cons` method.

        This is not part of the public API. Do not call this method.

        Args:
            nl_cons_input: list of symbolic variables used as input to the nl_cons function.
        """
        # Create struct for soft constraints:
        self._eps = _eps = self.model.sv.sym_struct([
            castools.entry(slack_i['slack_name'], shape=slack_i['shape']) for slack_i in self.slack_vars_list
        ])
        # Create struct for _nl_cons:
        # Use the previously defined sym variables to declare shape and symbolic variable.
        self._nl_cons = self.model.sv.struct([
            castools.entry(expr_i['expr_name'], expr=expr_i['expr']) for expr_i in self.nl_cons_list
        ])

        self.n_eps = _eps.shape[0]
        # Create bounds:
        self._eps_lb = _eps(0.0)
        self._eps_ub = _eps(np.inf)

        # Set bounds, add slack variable to constraint and add cost.
        for slack_i in self.slack_vars_list:
            self._eps_ub[slack_i['slack_name']] = slack_i['ub']
            self._nl_cons[slack_i['slack_name']] -= self._eps[slack_i['slack_name']]
            self.slack_cost += castools.sum1(slack_i['penalty']*self._eps[slack_i['slack_name']])

        # Objective function epsilon contribution:
        self.epsterm_fun = castools.Function('epsterm', [_eps], [self.slack_cost])

        # Make function from these expressions:
        nl_cons_input += [_eps]
        self._nl_cons_fun = castools.Function('nl_cons_fun', nl_cons_input, [self._nl_cons])

        # Create bounds:
        self._nl_cons_ub = self._nl_cons(np.inf)
        self._nl_cons_lb = self._nl_cons(-np.inf)
        # Set bounds:
        for nl_cons_i in self.nl_cons_list:
            self._nl_cons_ub[nl_cons_i['expr_name']] = nl_cons_i['ub']


    def get_tvp_template(self)->Union[castools.structure3.SXStruct,castools.structure3.MXStruct]:
        """Obtain output template for :py:func:`set_tvp_fun`.

        The method returns a structured object with ``n_horizon+1`` elements,
        and a set of time-varying parameters (as defined in :py:class:`do_mpc.model.Model`)
        for each of these instances. The structure is initialized with all zeros.
        Use this object to define values of the time-varying parameters.

        This structure (with numerical values) should be used as the output of the ``tvp_fun`` function which is set to the class with :py:func:`set_tvp_fun`.
        Use the combination of :py:func:`get_tvp_template` and :py:func:`set_tvp_fun`.

        **Example:**

        ::

            # in model definition:
            alpha = model.set_variable(var_type='_tvp', var_name='alpha')
            beta = model.set_variable(var_type='_tvp', var_name='beta')

            ...
            # in optimizer configuration:
            tvp_temp_1 = optimizer.get_tvp_template()
            tvp_temp_1['_tvp', :] = np.array([1,1])

            tvp_temp_2 = optimizer.get_tvp_template()
            tvp_temp_2['_tvp', :] = np.array([0,0])

            def tvp_fun(t_now):
                if t_now<10:
                    return tvp_temp_1
                else:
                    tvp_temp_2

            optimizer.set_tvp_fun(tvp_fun)

        Returns:
            Casadi SX or MX structure
        """

        tvp_template = self.model.sv.sym_struct([
            castools.entry('_tvp', repeat=self.settings.n_horizon+1, struct=self.model._tvp)
        ])
        return tvp_template(0)

    def set_tvp_fun(self, tvp_fun:Callable[[float],Union[castools.structure3.SXStruct,castools.structure3.MXStruct]])->None:
        """ Set function which returns time-varying parameters.

        The ``tvp_fun`` is called at each optimization step to get the current prediction of the time-varying parameters.
        The supplied function must be callable with the current time as the only input. Furthermore, the function must return
        a CasADi structured object which is based on the horizon and on the model definition. The structure can be obtained with
        :py:func:`get_tvp_template`.

        **Example:**

        ::

            # in model definition:
            alpha = model.set_variable(var_type='_tvp', var_name='alpha')
            beta = model.set_variable(var_type='_tvp', var_name='beta')

            ...
            # in optimizer configuration:
            tvp_temp_1 = optimizer.get_tvp_template()
            tvp_temp_1['_tvp', :] = np.array([1,1])

            tvp_temp_2 = optimizer.get_tvp_template()
            tvp_temp_2['_tvp', :] = np.array([0,0])

            def tvp_fun(t_now):
                if t_now<10:
                    return tvp_temp_1
                else:
                    tvp_temp_2

            optimizer.set_tvp_fun(tvp_fun)

        Note:
            The method :py:func:`set_tvp_fun`. must be called prior to setup IF time-varying parameters are defined in the model.
            It is not required to call the method if no time-varying parameters are defined.

        Args:
            tvp_fun: Function that returns the predicted tvp values at each timestep. Must have single input (float) and return a ``structure3.DMStruct`` (obtained with :py:func:`get_tvp_template`).
        """
        assert isinstance(tvp_fun(0), castools.structure3.DMStruct), 'Incorrect output of tvp_fun. Use get_tvp_template to obtain the required structure.'
        assert self.get_tvp_template().labels() == tvp_fun(0).labels(), 'Incorrect output of tvp_fun. Use get_tvp_template to obtain the required structure.'

        self.flags['set_tvp_fun'] = True

        self.tvp_fun = tvp_fun

    def compile_nlp(self, overwrite:bool = False, cname:str = 'nlp.c', libname:str='nlp.so', compiler_command:str=None)->None:
        """Compile the NLP. This may accelerate the optimization.
        As compilation is time consuming, the default option is to NOT overwrite (``overwrite=False``) an existing compilation.
        If an existing compilation with the name ``libname`` is found, it is used. **This can be dangerous, if the NLP has changed**
        (user tweaked the cost function, the model etc.).

        Warnings: 
            This feature is experimental and currently only supported on Linux and MacOS.

        **What happens here?**
        
        1. The NLP is written to a C-file (``cname``)
        
        2. The C-File (``cname``) is compiled. The custom compiler uses:

        ::

            gcc -fPIC -shared -O1 {cname} -o {libname}

        3. The compiled library is linked to the NLP. This overwrites the original NLP. Options from the previous NLP (e.g. linear solver) are kept.

        ::

            self.S = nlpsol('solver_compiled', 'ipopt', f'{libname}', self.nlpsol_opts)      

        Args:
            overwrite: If True, the existing compiled NLP will be overwritten.
            cname: Name of the C file that will be exported.
            libname: Name of the shared library that will be created after compilation.
            compiler_command: Command to use for compiling. If None, the default compiler command will be used. Please make sure to use matching strings for ``libname`` when supplying your custom compiler command.
        """
        if not self.flags['setup']:
            raise Exception('Optimizer not setup. Call setup first.')

        if castools.sys.platform  not in ('darwin', 'linux', 'linux2'):
            raise Exception('Compilation not supported on this platform.')

        if compiler_command is None:
            compiler_command = "gcc -fPIC -shared -O1 {cname} -o {libname}".format(cname=cname, libname=libname)

        # Only compile if not already compiled:
        if overwrite or not os.path.isfile(libname):
            # Create c code from solver object
            print('Generating c-code of nlp.')
            self.S.generate_dependencies(cname)
            # Compile c code
            print('Compiling c-code of nlp.')
            subprocess.Popen(compiler_command, shell=True).wait()

        # Overwrite solver object with loaded nlp:
<<<<<<< HEAD
        self.S = nlpsol('solver_compiled', 'ipopt', libname, self.nlpsol_opts)
=======
        self.S = castools.nlpsol('solver_compiled', 'ipopt', {libname}, self.settings.nlpsol_opts)
>>>>>>> 5155b89a
        print('Using compiled NLP solver.')

    def solve(self)->None:
        """Solves the optmization problem.

        The current problem is defined by the parameters in the
        :py:attr:`opt_p_num` CasADi structured Data.

        Typically, :py:attr:`opt_p_num` is prepared for the current iteration in the :py:func:`make_step` method.
        It is, however, valid and possible to directly set paramters in :py:attr:`opt_p_num` before calling :py:func:`solve`.

        The method updates the :py:attr:`opt_p_num` and :py:attr:`opt_x_num` attributes of the class.
        By resetting :py:attr:`opt_x_num` to the current solution, the method implicitly
        enables **warmstarting the optimizer** for the next iteration, since this vector is always used as the initial guess.

        Warnings:
            The method is part of the public API but it is generally not advised to use it.
            Instead we recommend to call :py:func:`make_step` at each iterations, which acts as a wrapper
            for :py:func:`solve`.

        Raises:
            asssertion: Optimizer was not setup yet.
        """
        assert self.flags['setup'] == True, 'optimizer was not setup yet. Please call optimizer.setup().'

        solver_call_kwargs = {
            'x0': self.opt_x_num,
            'lbx': self._lb_opt_x,
            'ubx': self._ub_opt_x,
            'lbg': self.nlp_cons_lb,
            'ubg': self.nlp_cons_ub,
            'p': self.opt_p_num,
        }

        # Warmstarting the optimizer after the initial run:
        if self.flags['initial_run']:
            solver_call_kwargs.update({
                'lam_x0': self.lam_x_num,
                'lam_g0': self.lam_g_num,
            })

        r = self.S(**solver_call_kwargs)
        # Note: .master accesses the underlying vector of the structure.
        self.opt_x_num.master = r['x']
        self.opt_x_num_unscaled.master = r['x']*self.opt_x_scaling
        self.opt_g_num = r['g']
        # Values of lagrange multipliers:
        self.lam_g_num = r['lam_g']
        self.lam_x_num = r['lam_x']
        self.solver_stats = self.S.stats()

        # Calculate values of auxiliary expressions (defined in model)
        self.opt_aux_num.master = self.opt_aux_expression_fun(
                self.opt_x_num,
                self.opt_p_num
            )

        # For warmstarting purposes: Flag that initial run has been completed.
        self.flags['initial_run'] = True

    def _setup_discretization(self):
        """Private method that creates the discretization for the optimizer (MHE or MPC).
        Returns the integrator function (``ifcn``) and the total number of collocation points.

        The following discretization methods are available:

        * orthogonal collocation

        * discrete dynamics

        Discretization parameters can be set with the :py:func:`do_mpc.controller.MPC.set_param` and
        :py:func:`do_mpc.estimator.MHE.set_param` methods.

        There is no point in calling this method as part of the public API.
        """
        # Scaled variables
        _x, _u, _z, _tvp, _p, _w = self.model['x', 'u', 'z', 'tvp', 'p', 'w']

        # Unscale variables
        _x_unscaled = _x*self._x_scaling.cat
        _u_unscaled = _u*self._u_scaling.cat
        _z_unscaled = _z*self._z_scaling.cat
        _p_unscaled = _p*self._p_scaling.cat

        # Create _rhs and _alg
        _rhs = self.model._rhs_fun(_x_unscaled, _u_unscaled, _z_unscaled, _tvp, _p_unscaled, _w)
        _alg = self.model._alg_fun(_x_unscaled, _u_unscaled, _z_unscaled, _tvp, _p_unscaled, _w)

        # Scale (only _rhs)
        _rhs_scaled = _rhs/self._x_scaling.cat

        if self.model.model_type == 'discrete':
            _i = self.model.sv.sym('i', 0)
            # discrete integrator ifcs mimics the API the collocation ifcn.
            ifcn = castools.Function('ifcn', [_x, _i, _u, _z, _tvp, _p, _w], [_alg, _rhs_scaled])
            n_total_coll_points = 0
        elif self.settings.state_discretization == 'collocation':
            ffcn = castools.Function('ffcn', [_x, _u, _z, _tvp, _p, _w], [_rhs_scaled])
            afcn = castools.Function('afcn', [_x, _u, _z, _tvp, _p, _w], [_alg])
            # Get collocation information
            coll = self.settings.collocation_type
            deg = self.settings.collocation_deg
            ni = self.settings.collocation_ni
            nk = self.settings.n_horizon
            t_step = self.settings.t_step
            n_x = self.model.n_x
            n_u = self.model.n_u
            n_p = self.model.n_p
            n_z = self.model.n_z
            n_w = self.model.n_w
            n_tvp = self.model.n_tvp
            n_total_coll_points = (deg + 1) * ni

            # Choose collocation points
            if coll == 'legendre':    # Legendre collocation points
                tau_root = [0] + castools.collocation_points(deg, 'legendre')
            elif coll == 'radau':     # Radau collocation points
                tau_root = [0] + castools.collocation_points(deg, 'radau')
            else:
                raise Exception('Unknown collocation scheme')

            # Size of the finite elements
            h = t_step / ni

            # Coefficients of the collocation equation
            C = np.zeros((deg + 1, deg + 1))

            # Coefficients of the continuity equation
            D = np.zeros(deg + 1)

            # Dimensionless time inside one control interval
            tau = self.model.sv.sym("tau")

            # All collocation time points
            T = np.zeros((nk, ni, deg + 1))
            for k in range(nk):
                for i in range(ni):
                    for j in range(deg + 1):
                        T[k, i, j] = h * (k * ni + i + tau_root[j])

            # For all collocation points
            for j in range(deg + 1):
                # Construct Lagrange polynomials to get the polynomial basis at the
                # collocation point
                L = 1
                for r in range(deg + 1):
                    if r != j:
                        L *= (tau - tau_root[r]) / (tau_root[j] - tau_root[r])
                lfcn = castools.Function('lfcn', [tau], [L])
                D[j] = lfcn(1.0)
                # Evaluate the time derivative of the polynomial at all collocation
                # points to get the coefficients of the continuity equation
                tfcn = castools.Function('tfcn', [tau], [castools.tangent(L, tau)])
                for r in range(deg + 1):
                    C[j, r] = tfcn(tau_root[r])

            # Define symbolic variables for collocation
            xk0 = self.model.sv.sym("xk0", n_x)
            #zk = self.model.sv.sym("zk", n_z)
            pk = self.model.sv.sym("pk", n_p)
            tv_pk = self.model.sv.sym("tv_pk", n_tvp)
            uk = self.model.sv.sym("uk", n_u)
            wk = self.model.sv.sym("wk", n_w)

            # State trajectory
            n_ik = ni * (deg + 1) * n_x
            ik = self.model.sv.sym("ik", n_ik)

            ik_split = np.resize(np.array([], dtype=self.model.sv.dtype), (ni, deg + 1))
            offset = 0

            # Algebraic trajectory
            n_zk = ni * (deg +1) * n_z
            zk = self.model.sv.sym("zk", n_zk)
            offset_z = 0
            zk_split = np.resize(np.array([], dtype=self.model.sv.dtype), (ni, deg + 1))

            # Store initial condition
            ik_split[0, 0] = xk0
            zk_split[0, 0] = zk[offset_z:offset_z + n_z]
            offset_z += n_z
            first_j = 1  # Skip allocating x for the first collocation point for the first finite element
            # For each finite element
            for i in range(ni):
                # For each collocation point
                for j in range(first_j, deg + 1):
                    # Get the expression for the state vector
                    ik_split[i, j] = ik[offset:offset + n_x]
                    zk_split[i, j] = zk[offset_z:offset_z + n_z]
                    offset_z += n_z
                    offset += n_x

                # All collocation points in subsequent finite elements
                first_j = 0

            # Get the state at the end of the control interval
            xkf = ik[offset:offset + n_x]
            offset += n_x
            # Check offset for consistency
            assert(offset == n_ik)
            assert(offset_z == n_zk)
            # Constraints in the control interval
            gk = []
            lbgk = []
            ubgk = []

            # For all finite elements
            for i in range(ni):
                # for the first point:
                a_i0 = afcn(ik_split[i, 0], uk, zk_split[i,0], tv_pk, pk, wk)
                gk.append(a_i0)
                lbgk.append(np.zeros(n_z))
                ubgk.append(np.zeros(n_z))

                # For all collocation points
                for j in range(1, deg + 1):
                    # Get an expression for the state derivative at the coll point
                    xp_ij = 0
                    for r in range(deg + 1):
                        xp_ij += C[r, j] * ik_split[i, r]

                    # Add collocation equations to the NLP
                    f_ij = ffcn(ik_split[i, j], uk, zk_split[i,j], tv_pk, pk, wk)
                    gk.append(h * f_ij - xp_ij)
                    lbgk.append(np.zeros(n_x))  # equality constraints
                    ubgk.append(np.zeros(n_x))  # equality constraints

                    # algebraic constraints
                    a_ij = afcn(ik_split[i, j], uk, zk_split[i,j], tv_pk, pk, wk)
                    gk.append(a_ij)
                    lbgk.append(np.zeros(n_z))
                    ubgk.append(np.zeros(n_z))


                # Get an expression for the state at the end of the finite element
                xf_i = 0
                for r in range(deg + 1):
                    xf_i += D[r] * ik_split[i, r]

                # Add continuity equation to NLP
                x_next = ik_split[i + 1, 0] if i + 1 < ni else xkf
                gk.append(x_next - xf_i)
                lbgk.append(np.zeros(n_x))
                ubgk.append(np.zeros(n_x))

            # Concatenate constraints
            gk = castools.vertcat(*gk)
            lbgk = np.concatenate(lbgk)
            ubgk = np.concatenate(ubgk)

            assert(gk.shape[0] == ik.shape[0] + zk.shape[0])

            # Create the integrator function
            ifcn = castools.Function("ifcn", [xk0, ik, uk, zk, tv_pk, pk, wk], [gk, xkf])

            # Return the integration function and the number of collocation points
        return ifcn, n_total_coll_points

    def _setup_scenario_tree(self):
        """Private method that builds the scenario tree given the possible values of the uncertain parmeters.
        By default all possible combinations of uncertain parameters are evaluated.
        See the API in :py:class:`do_mpc.controller.MHE` for the high level / low level API.
        This method is currently only used for the MPC controller.

        There is no point in calling this method as part of the public API.
        """
        n_p = self.model.n_p
        nk = self.settings.n_horizon
        n_robust = self.settings.n_robust
        # Build auxiliary variables that code the structure of the tree
        # Number of branches
        n_branches = [self.n_combinations if k < n_robust else 1 for k in range(nk)]
        # Calculate the number of scenarios (nodes at each stage)
        n_scenarios = [self.n_combinations**min(k, n_robust) for k in range(nk + 1)]
        # Scenaro tree structure
        child_scenario = -1 * np.ones((nk, n_scenarios[-1], n_branches[0])).astype(int)
        parent_scenario = -1 * np.ones((nk + 1, n_scenarios[-1])).astype(int)
        branch_offset = -1 * np.ones((nk, n_scenarios[-1])).astype(int)
        structure_scenario = np.zeros((nk + 1, n_scenarios[-1])).astype(int)
        # Fill in the auxiliary structures
        for k in range(nk):
            # Scenario counter
            scenario_counter = 0
            # For all scenarios
            for s in range(n_scenarios[k]):
                # For all uncertainty realizations
                for b in range(n_branches[k]):
                    child_scenario[k][s][b] = scenario_counter
                    structure_scenario[k][scenario_counter] = s
                    structure_scenario[k+1][scenario_counter] = s
                    parent_scenario[k + 1][scenario_counter] = s
                    scenario_counter += 1
                # Store the range of branches
                if n_robust == 0:
                    branch_offset[k][s] = 0
                elif k < n_robust:
                    branch_offset[k][s] = 0
                else:
                    branch_offset[k][s] = s % n_branches[0]

        self.scenario_tree = {
            'structure_scenario': structure_scenario,
            'n_branches': n_branches,
            'n_scenarios': n_scenarios,
            'parent_scenario': parent_scenario,
            'branch_offset': branch_offset
        }
        return n_branches, n_scenarios, child_scenario, parent_scenario, branch_offset

    def prepare_nlp(self)->None:
        """Prepare the optimization problem.
        Typically, this method is called internally from :py:meth:`setup`.

        Users should only call this method if they intend to modify the objective with :py:attr:`nlp_obj`,
        the constraints with :py:attr:`nlp_cons`, :py:attr:`nlp_cons_lb` and :py:attr:`nlp_cons_ub`.

        To finish the setup process, users MUST call :py:meth:`create_nlp` afterwards.

        Note:
            Do NOT call :py:meth:`setup` if you intend to go the manual route with :py:meth:`prepare_nlp` and :py:meth:`create_nlp`.

        Note:
            Only AFTER calling :py:meth:`prepare_nlp` the previously mentionned attributes
            :py:attr:`nlp_obj`, :py:attr:`nlp_cons`, :py:attr:`nlp_cons_lb`, :py:attr:`nlp_cons_ub`
            become available.
        """
        # MPC and MHE have similar methods. The documentation is valid for both of them.
        self._prepare_nlp()

    def create_nlp(self)->None:
        """Create the optimization problem.
        Typically, this method is called internally from :py:meth:`setup`.

        Users should only call this method if they intend to modify the objective with :py:attr:`nlp_obj`,
        the constraints with :py:attr:`nlp_cons`, :py:attr:`nlp_cons_lb` and :py:attr:`nlp_cons_ub`.

        To finish the setup process, users MUST call :py:meth:`create_nlp` afterwards.

        Note:
            Do NOT call :py:meth:`setup` if you intend to go the manual route with :py:meth:`prepare_nlp` and :py:meth:`create_nlp`.

        Note:
            Only AFTER calling :py:meth:`prepare_nlp` the previously mentionned attributes
            :py:attr:`nlp_obj`, :py:attr:`nlp_cons`, :py:attr:`nlp_cons_lb`, :py:attr:`nlp_cons_ub`
            become available.
        """
        # MPC and MHE have similar methods. The documentation is valid for both of them.
        self._create_nlp()<|MERGE_RESOLUTION|>--- conflicted
+++ resolved
@@ -27,14 +27,9 @@
 import casadi.tools as castools
 import pdb
 import do_mpc
-<<<<<<< HEAD
-import subprocess
-
-=======
 from typing import Union,Callable
 import os
 import subprocess
->>>>>>> 5155b89a
 
 class Optimizer:
     """The base clase for the optimization based state estimation (MHE) and predictive controller (MPC).
@@ -729,11 +724,7 @@
             subprocess.Popen(compiler_command, shell=True).wait()
 
         # Overwrite solver object with loaded nlp:
-<<<<<<< HEAD
-        self.S = nlpsol('solver_compiled', 'ipopt', libname, self.nlpsol_opts)
-=======
-        self.S = castools.nlpsol('solver_compiled', 'ipopt', {libname}, self.settings.nlpsol_opts)
->>>>>>> 5155b89a
+        self.S = nlpsol('solver_compiled', 'ipopt', libname, self.settings.nlpsol_opts)
         print('Using compiled NLP solver.')
 
     def solve(self)->None:
