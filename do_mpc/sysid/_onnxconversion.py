import casadi
<<<<<<< HEAD
import onnx
from onnx import numpy_helper
=======
>>>>>>> 01860125
import numpy as np
import pdb
import importlib


# Import optional packages

ONNX_INSTALLED = False

if importlib.util.find_spec("onnx"):
    import onnx
    ONNX_INSTALLED = True

class ONNXConversion:
    """ Transform `ONNX model <https://onnx.ai>`_. 
    The transformation returns a CasADi expression of the model and can be used e.g. in the :py:class:`do_mpc.model.Model` class.

    .. note::

        The feature is experimental and currently only has a limited number of supported operations.
        All supported operations can be found in the :py:class:`ONNXOperations` class.

        Other known limitations are listed at the end of this page.
    
    **How to use:** 

    1. Create an ONNX model in your favorite framework (e.g. `TensorFlow <https://www.tensorflow.org/>`_, `PyTorch <https://pytorch.org/>`_, `Keras <https://keras.io/>`_, `ONNX <https://onnx.ai/>`_).
    
    2. Initiate the :py:class:`ONNXConversion` class with the ONNX model as input.

    3. Obtain information about model inputs and ouputs by printing the class instance.

    4. Call the :py:meth:`ONNXConversion.convert` method, passing with keyword arguments the external inputs of the model. The inputs are propagated through the model and all node expressions are created.

    5. Query the class instance with the respective layer or node name to obtain the CasADi expression of the respective layer or node.

    .. note::

        As a convenience feature, the :py:meth:`ONNXConversion.convert` method can be called with a `Keras <https://keras.io/>`_ model instead of an `ONNX model <https://onnx.ai>`_ model.
        The conversion to an ONNX model is done automatically.

    **Example:**

    We start with a simple Keras model and 
    ::
    
        model_input = keras.Input(shape=(3), name='input')
        hidden_layer = keras.layers.Dense(5, activation='relu', name='hidden')(model_input)
        output_layer = keras.layers.Dense(1, activation='linear', name='output')(hidden_layer)

        keras_model = keras.Model(inputs=model_input, outputs=output_layer)

        casadi_converter = do_mpc.sysid.ONNXConversion(keras_model)

    Obtain information about the model inputs and outputs by calling ``print(casadi_converter)``, yielding, in this example:

    .. code-block:: console

        ONNX2Casadi model 'casadi_model' 
        ----------------------------------
        Call 'convert' by supplying the inputs with respective name and shape below.
        Input shape of 'input' is (1, 3)
        ----------------------------------
        Query the instance with the following keywords to obtain the CasADi expression of the respective layer or graph operation node:
        - 'input'
        - 'model_4/hidden/MatMul:0'
        - 'model_4/hidden/Relu:0'
        - 'output'

    Call the :py:meth:`ONNXConversion.convert` method, considering the name and shape of the inputs:

    :: 

        # Inputs can be numpy arrays
        casadi_converter.convert(input=np.ones((1,3)))

        # or CasADi expressions
        x = casadi.SX.sym('x',1,3)
        casadi_converter.convert(input=x)

    Query the instance with the respective layer or node name to obtain the CasADi expression of the respective layer or node:

    ::

        print(casadi_converter['output'])

    :param model: ``ONNX`` model or ``Keras`` model.
    :type model: ``onnx.ModelProto`` or ``keras.Model``
    :param model_name: (Optional) name of the model
    :type model_name: str
    :param from_keras: (Optional) Flag to indicate that the model is a Keras model.
    :type from_keras: bool

    """
    
    def __init__(self, model, model_name=None):  
        if not ONNX_INSTALLED:
            raise Exception("The package 'onnx' is not installed. Please install it..")

        # In case of a keras model as input, convert it to an ONNX model
        
        if isinstance(model,(onnx.onnx_ml_pb2.ModelProto)):
            self.onnx_model = model
            self.name = "casadi_model" if not isinstance(model_name, (str)) else model_name
        else:
            raise Exception("Please pass a keras or onnx model as input. Please use the from_keras flag to convert a keras model to an onnx model.")
        
        # From the ONNX model the graph and the nodes and the initializers are directly inherited
        self.graph = self.onnx_model.graph
        self.nodes = list(self.graph.node)
        onnx_initializers = list(self.graph.initializer)
        
        # The initialized tensors are converted into the numpy readable format  before assignment
        self.initialized_tensors = {}
        for initializer in onnx_initializers:
            self.initialized_tensors[initializer.name] = numpy_helper.to_array(initializer)
        
            
        # Determining the input shape 
        self.inputshape = {}
        for inpn in self.graph.input:
            if inpn.name not in self.initialized_tensors.keys():
                self.inputshape[inpn.name] = tuple([shape_dim.dim_value for shape_dim in inpn.type.tensor_type.shape.dim])
        
         
        # Determining output layer names
        self.output_layers = [out.name for out in self.graph.output]
        self.layers = [n.name for n in list(self.graph.input)] + [n.output[0] for n in self.nodes]
        

        # Create instance of operations class
        self.operations = ONNXOperations()
        

    def __repr__(self):
        """ Prints information about the converter.

        Use this method to obtain information about the model inputs and outputs. 
        """

        # Create message
        repr_message = "ONNX2Casadi model '{}' \n".format(self.name)
        repr_message += "----------------------------------\n"
        repr_message += "Call 'convert' by supplying the inputs with respective name and shape below.\n"
        for name, shape in self.inputshape.items():
            repr_message += "Input shape of '{}' is {}\n".format(name, shape)
        repr_message += "----------------------------------\n"
        repr_message += "Query the instance with the following keywords to obtain the CasADi expression of the respective layer or graph operation node:\n"
        for name in self.layers:
            repr_message += " - '{}'\n".format(name)

        return repr_message
        
        

    def _determine_shape(self,raw_shape):
        #TODO: I am not sure we need this. In any case this should be a private method. The user wont activate it.
        """ This method helps to determine the relevant array shape from a given
        ambiguous shape representation.
        
        *Example:*
        
        ::
            
            
        (None,1) and (1, None) as input return (1,)
        (n,m) shapes with n and m not "None" values stays the same
        [n,m] returns (n,m) in a tuple representation
        """
        shape = []
        for dimension in raw_shape:
            #if dimension != None:
            shape.append(dimension)
        return tuple(shape)
    
    
            
    
    def convert(self, verbose=False, **kwargs):
        """ Convert ONNX model to CasADi model.
        
        """
        
        
        # Rename for shorther notation
        graph = self.graph
        nodes = self.nodes
        init_tensors = self.initialized_tensors
        inputshape = self.inputshape
        
            
        # Sanity check: Right number of inputs?
        if len(kwargs) != len(inputshape):
            raise Exception("The model takes {} inputs for the layers {}".format(len(inputshape.keys()),list(inputshape.keys())))

        # Sanity check: Right names for inputs
        if not all( layer_name in list(kwargs.keys()) for layer_name in list(inputshape.keys()) ):
            raise Exception("False input layer names.\n The input layers are {}".format(list(inputshape.keys())))

        # Sanity check: Right type for inputs
        if not all(isinstance(value,(casadi.SX,casadi.MX, casadi.DM, np.ndarray)) for value in kwargs.values()):
            raise Exception("Wrong input type. Please pass a CasADi variable or numpy array as input.")

        # Create dict "input" and check the shape of the inputs
        self.input = {}   

        for input_name, shape in inputshape.items():
            # TODO: Write comments on all checks
            check_1 = (len(inputshape[input_name]) == 1)
            check_2 = (inputshape[input_name][0] != kwargs[input_name].shape[0])
            check_3 = (inputshape[input_name] != kwargs[input_name].shape)
            if check_1 and check_2 and check_3:
                raise Exception("The shape of the input '{}' should be {}".format(input_name,inputshape[input_name]))

            self.input[input_name] = kwargs[input_name]



        # Computation of all node values
        node_values = self.input.copy() # "node_values" contains only input node values as initial values
        all_values = self.input.copy()
        all_values.update(init_tensors) # "all_values" contains initializer and input node values as initial values
        
        # Iterate over all nodes
        for n in nodes:
            if verbose:
                print("\nProcessing of {}".format(n.name))
                
            ins = [] # "ins" collects all the input variables for the corresponding
                     # node in CasADi-form with corrected shape (in case input shape is (1,))
                     # These inputs could either be the input values from the last layer
                     # or the bias and weight values, which are saved in "init_tensors"
                     # "and all_values"
                     # Computation follows the node order given by the ONNX graph.
                     # Computed values from the previous node are initialized in "node_values"
                     # These are as well saved in "all_values" in addition to bias and weight values
                     # A computational node is different from a neural layer:
                     # ONNX graph reserves for each mathematical operation a separate
                     # node (bias addition and weight multiplication are 2 nodes) 
                     
            for input_layer_name in n.input:
                
                # Conversion into CasADi and shape correction in case of (1,) as input shape
                if isinstance(all_values[input_layer_name],(np.ndarray)):
                    pass
                    #all_values[input_layer_name] = casadi.DM(np.atleast_2d(all_values[input_layer_name]))

                ins.append(all_values[input_layer_name]) # critical ! input_layer_name should be already contained in all_values => Assumption: ONNX graph representation is correctly arranged
                
            
            # Determination of the operation type and subsequent computation
            if hasattr(self.operations, n.op_type):
                out = getattr(self.operations, n.op_type)(*ins, attribute=n.attribute)
            else:
                raise Exception("Operation '{}' not implemented. Please consider the limited set of operations available to the tool.".format(n.op_type))
            

            all_values[n.output[0]] = out
            node_values[n.output[0]] = out
        
        # Assignment of all node output values to the class object 
        self.node_values = node_values
            
        

    def __getitem__(self, key):
        """ Enables the output of the CasADi expression of a specific layer or 
        graph operation node. 

        To learn about possible keywords, use the method '__repr__' of the converter, i.e.:

        ::

            print(converter)

        """
        node_values = self.node_values

        if key in node_values.keys():
            out = node_values[key]
        else:
            raise Exception("The node '{}' is not contained in the ONNX graph.".format(key))

        return out



class ONNXOperations:
    """ CasADi operations, which are available in the :py:class:`ONNXConversion` class.
    See `ONNX documentation <https://github.com/onnx/onnx/blob/main/docs/Operators.md>`_ for a full list of operations.

    .. note::

        This class is not intended to be used directly. It is used by the :py:class:`ONNXConversion` class.
        The purpose of this class is to provide a list of all available operations in the :py:class:`ONNXConversion` class.

    """
    def __init__(self):
        pass

    def Tanh(self,x, attribute = None):
        return casadi.tanh(x)

    def Sigmoid(self,x, attribute = None):
        out = 1/(1+casadi.exp(-x))
        return out

    def Relu(self,x, attribute = None):
        return casadi.fmax(0,x)

    def Elu(self,x, attribute = None):
        return casadi.fmax(0,x) + casadi.fmin(0,casadi.exp(x)-1)

    def MatMul(self,*args, attribute = None):
        return casadi.mtimes(*args)

    def Add(self,*args, attribute = None):
        """Addition of two or more tensors.
        See `ONNX documentation <https://github.com/onnx/onnx/blob/main/docs/Operators.md#add>`_ for more details.
        """
        out = 0
        for arg in args:
            out += arg
        return out

    def Mul(self,*args, attribute = None):
        return args[0]*args[1]

    def Sub(self, *args, attribute = None):
        return args[0] - args[1]

    def Gemm(self, *args, attribute = None):
        """General Matrix Multiplication.
        See `ONNX documentation"""

        attr_dict = {
            k.name: k.i for k in attribute
        }

        A = args[0]
        B = args[1]
        C = args[2]

        if 'transA' in attr_dict.keys() and attr_dict['transA'] == 1:
            A = casadi.transpose(A)
        if 'transB' in attr_dict.keys() and attr_dict['transB'] == 1:
            B = casadi.transpose(B)
        if 'alpha' in attr_dict.keys():
            alpha = attr_dict['alpha']
        else:
            alpha = 1
        if 'beta' in attr_dict.keys():
            beta = attr_dict['beta']
        else:
            beta = 1

        if C.ndim == 1:
            C = C.reshape(1,-1)
        
        res = alpha*self.MatMul(A,B) + beta*C

        return res

    def Sum(self,*args, attribute = None):
        return  self.Add(*args)

    def Concat(self,*args, attribute = None):
        if attribute[0].i in (0,2):
            return casadi.vertcat(*args)
        else:
            return casadi.horzcat(*args)
    
    def Unsqueeze(self,*args, attribute = None):
        # TODO: Check if this is correct
        return args[0]

    def Squeeze(self, *args, attribute = None):
        # TODO: Check if this is correct
        return args[0]

    def Slice(self, *args, attribute = None):
        # TODO: Check if this is correct
        ax = attribute[0].ints
        ends = attribute[1].ints
        starts = attribute[2].ints

        slices = [slice(None,None),]*2

        for ax_k, start_k, end_k in zip(ax, starts, ends):
            slices[ax_k] = slice(start_k,end_k)

        return args[0][tuple(slices)]

    def Reshape(self, *args, attribute = None):
        # TODO: Check if this is correct
        data = args[0]
        shape = args[1]
        return data.reshape(tuple(shape))

    def Shape(self, *args, attribute = None):
        return args[0].shape


    
<|MERGE_RESOLUTION|>--- conflicted
+++ resolved
@@ -1,9 +1,6 @@
 import casadi
-<<<<<<< HEAD
 import onnx
 from onnx import numpy_helper
-=======
->>>>>>> 01860125
 import numpy as np
 import pdb
 import importlib
