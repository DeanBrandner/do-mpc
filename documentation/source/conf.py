--- conflicted
+++ resolved
@@ -27,10 +27,7 @@
 
 # The full version, including alpha/beta/rc tags
 release = '4.3.0'
-<<<<<<< HEAD
-=======
 
->>>>>>> a46c9c2f
 
 
 # -- General configuration ---------------------------------------------------
